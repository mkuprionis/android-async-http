--- conflicted
+++ resolved
@@ -19,12 +19,6 @@
 package com.loopj.android.http;
 
 import java.io.IOException;
-<<<<<<< HEAD
-import java.net.ConnectException;
-import java.net.SocketException;
-import java.net.SocketTimeoutException;
-=======
->>>>>>> c2cbe6b6
 import java.net.UnknownHostException;
 
 import org.apache.http.HttpResponse;
@@ -81,37 +75,6 @@
         boolean retry = true;
         IOException cause = null;
         HttpRequestRetryHandler retryHandler = client.getHttpRequestRetryHandler();
-<<<<<<< HEAD
-        while (retry) {
-            try {
-                makeRequest();
-                return;
-            } catch (UnknownHostException e) {
-		        if(responseHandler != null) {
-		            responseHandler.sendFailureMessage(e, "can't resolve host");
-		        }
-	        	return;
-            }catch (SocketException e){
-                // Added to detect host unreachable
-                if(responseHandler != null) {
-                    responseHandler.sendFailureMessage(e, "can't resolve host");
-                }
-                return;
-            }catch (SocketTimeoutException e){
-                if(responseHandler != null) {
-                    responseHandler.sendFailureMessage(e, "socket time out");
-                }
-                return;
-            } catch (IOException e) {
-                cause = e;
-                retry = retryHandler.retryRequest(cause, ++executionCount, context);
-            } catch (NullPointerException e) {
-                // there's a bug in HttpClient 4.0.x that on some occasions causes
-                // DefaultRequestExecutor to throw an NPE, see
-                // http://code.google.com/p/android/issues/detail?id=5255
-                cause = new IOException("NPE in HttpClient" + e.getMessage());
-                retry = retryHandler.retryRequest(cause, ++executionCount, context);
-=======
         try
         {
             while (retry) {
@@ -137,7 +100,6 @@
                 if(retry && (responseHandler != null)) {
                   responseHandler.sendRetryMessage();
                 }
->>>>>>> c2cbe6b6
             }
         } catch (Exception e) {
             // catch anything else to ensure failure message is propagated
